--- conflicted
+++ resolved
@@ -183,17 +183,9 @@
   ## @param acapy.walletStorageCredentials.secretKeys.userPasswordKey Key in existing secret containing password .
   ##
   walletStorageCredentials:
-<<<<<<< HEAD
     json: ''
     account: acapy
     admin_account: postgres
-=======
-    json: ""
-    account: ""
-    password: ""
-    admin_account: postgres
-    admin_password: ""
->>>>>>> 10e54d4e
     existingSecret: ""
     secretKeys:
       adminPasswordKey: admin-password
