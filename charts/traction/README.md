--- conflicted
+++ resolved
@@ -132,7 +132,6 @@
 
 ### Wallet Storage Credentials
 
-<<<<<<< HEAD
 | Name                                                         | Description                                                                                                                                                                                                                    | Value               |
 | ------------------------------------------------------------ | ------------------------------------------------------------------------------------------------------------------------------------------------------------------------------------------------------------------------------ | ------------------- |
 | `acapy.walletStorageCredentials.json`                        | Raw json with database credentials. Overrides all other values including postgres subchart values. e.g.: '{"account":"postgres","password":"mysecretpassword","admin_account":"postgres","admin_password":"mysecretpassword"}' | `""`                |
@@ -143,15 +142,6 @@
 | `acapy.walletStorageCredentials.existingSecret`              | Name of an existing secret containing database user, password, and admin password.                                                                                                                                             | `""`                |
 | `acapy.walletStorageCredentials.secretKeys.adminPasswordKey` | Key in existing secret containing admin account password.                                                                                                                                                                      | `postgres-password` |
 | `acapy.walletStorageCredentials.secretKeys.userPasswordKey`  | Key in existing secret containing account password.                                                                                                                                                                            | `password`          |
-=======
-| Name                                            | Description                                                                                                                                                                                                                    | Value      |
-| ----------------------------------------------- | ------------------------------------------------------------------------------------------------------------------------------------------------------------------------------------------------------------------------------ | ---------- |
-| `acapy.walletStorageCredentials.json`           | Raw json with database credentials. Overrides all other values including postgres subchart values. e.g.: '{"account":"postgres","password":"mysecretpassword","admin_account":"postgres","admin_password":"mysecretpassword"}' | `""`       |
-| `acapy.walletStorageCredentials.account`        | Database account name.                                                                                                                                                                                                         | `""`       |
-| `acapy.walletStorageCredentials.password`       | Database password.                                                                                                                                                                                                             | `""`       |
-| `acapy.walletStorageCredentials.admin_account`  | Database account with CREATEDB role used to create additional databases per wallet.                                                                                                                                            | `postgres` |
-| `acapy.walletStorageCredentials.admin_password` | Database password for admin account.                                                                                                                                                                                           | `""`       |
-| `acapy.walletStorageCredentials.existingSecret` | Name of an existing secret containing 'database-user', 'database-password', 'admin-password' keys.    
 
 ### Multitenancy Configuration
 
@@ -159,7 +149,6 @@
 | ----------------------------------------------- | ------------------------------------------------------------------------------------------------------------------------------------------------------------------------------------------------------------------------------ | --------------------------- |
 | `acapy.multitenancyConfiguration.json`          | json with config. Overrides all other values including subchart values. e.g.: '{"wallet_type":"single-wallet-askar", "wallet_name":"askar-wallet"}'                                                                            | `""`                        |
 | `acapy.multitenancyConfiguration.wallet_type`   | The multitenant wallet type.                                                                                                                                                                                                   | `single-wallet-askar`       |
->>>>>>> 87589c23
 
 ### Acapy Plugins
 
