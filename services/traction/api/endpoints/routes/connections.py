--- conflicted
+++ resolved
@@ -99,8 +99,9 @@
     _token: str = Depends(oauth2_scheme),
 ):
     params = {"alias": alias}
-<<<<<<< HEAD
-    invitation = await au.acapy_POST("connections/create-invitation", data={}, params=params)
+    invitation = await au.acapy_POST(
+        "connections/create-invitation", data={}, params=params
+    )
     return invitation
 
 
@@ -113,10 +114,4 @@
 ):
     params = {"alias": alias}
     connection = await au.acapy_POST("connections/receive-invitation", data=payload, params=params)
-    return connection
-=======
-    invitation = await au.acapy_POST(
-        "connections/create-invitation", data={}, params=params
-    )
-    return invitation
->>>>>>> 13dbce0b
+    return connection