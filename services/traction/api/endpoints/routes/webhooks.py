--- conflicted
+++ resolved
@@ -87,13 +87,4 @@
     event_topic = WEBHOOK_EVENT_PREFIX + topic
     await profile.notify(event_topic, {"topic": topic, "payload": payload})
 
-<<<<<<< HEAD
-=======
-    # TODO move this to an event handler?
-    try:
-        await post_tenant_webhook(topic, payload, wallet_id, db)
-    except Exception:
-        logger.exception("Error posting webhook to tenant LOB app")
-
->>>>>>> 13c19a74
     return {}