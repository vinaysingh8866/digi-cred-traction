{
  "frontend": {
    "tenantProxyPath": "FRONTEND_TENANT_PROXY_URL",
<<<<<<< HEAD
    "sisProxyPath": "FRONTEND_SIS_PROXY_URL",
=======
    "logStreamUrl": "FRONTEND_LOG_STREAM_URL",
>>>>>>> 7f7e40f7
    "showInnkeeperReservationPassword": "FRONTEND_INNKEEPER_SHOW_RESERVATION_PASSWORD",
    "showInnkeeperAdminLogin": "FRONTEND_INNKEEPER_SHOW_ADMIN",
    "showWritableComponents": "FRONTEND_TENANT_SHOW_WRITABLE_COMPONENTS",
    "showOIDCReservationLogin": "FRONTEND_SHOW_OIDC_RESERVATION_LOGIN",
    "quickConnectEndorserName": "FRONTEND_QUICK_CONNECT_ENDORSER_NAME",
    "requireEmailForReservation": "FRONTEND_REQUIRE_EMAIL_FOR_RESERVATION",
    "session": {
      "timeoutSeconds": "FRONTEND_SESSION_TIMEOUT_SECONDS",
      "countdownSeconds": "FRONTEND_SESSION_COUNTDOWN_SECONDS"
    },
    "matomoUrl": "FRONTEND_MATOMO_URL",
    "oidc": {
      "active": "FRONTEND_INNKEEPER_OIDC_ACTIVE",
      "authority": "FRONTEND_INNKEEPER_OIDC_AUTHORITY",
      "client": "FRONTEND_INNKEEPER_OIDC_CLIENT",
      "label": "FRONTEND_INNKEEPER_OIDC_LABEL",
      "extraQueryParams": "FRONTEND_INNKEEPER_OIDC_EXTRA_PARAMS"
    },
    "ux": {
      "appTitle": "UX_APP_TITLE",
      "appInnkeeperTitle": "UX_APP_INNKEEPER_TITLE",
      "sidebarTitle": "UX_SIDEBAR_TITLE",
      "copyright": "UX_COPYRIGHT",
      "owner": "UX_OWNER",
      "coverImageCopyright": "UX_COVERIMAGE_COPYRIGHT",
      "aboutBusiness": {
        "title": "UX_ABOUT_TITLE",
        "linkTitle": "UX_ABOUT_LINK_TITLE",
        "link": "UX_ABOUT_LINK",
        "imageUrl": "UX_ABOUT_IMAGE_URL"
      },
      "infoBanner": {
        "message": "UX_INFO_BANNER_MESSAGE",
        "messageLevel": "UX_INFO_BANNER_MESSAGE_LEVEL",
        "showMessage": "UX_INFO_BANNER_SHOW_MESSAGE"
      }
    },
    "walletIdOnboardingTabletCapeFear": "WALLET_ID_ONBOARDING_TABLET_CAPEFEAR",
    "walletKeyOnboardingTabletCapeFear": "WALLET_KEY_ONBOARDING_TABLET_CAPEFEAR"
  },
  "image": {
    "buildtime": "IMAGE_BUILDTIME",
    "tag": "IMAGE_TAG",
    "version": "IMAGE_VERSION"
  },
  "server": {
    "tractionUrl": "SERVER_TRACTION_URL",
    "lokiUrl": "SERVER_LOKI_URL",
    "oidc": {
      "jwksUri": "SERVER_OIDC_JWKS",
      "realm": "SERVER_OIDC_REALM",
      "roleName": "SERVER_OIDC_ROLE"
    },
    "innkeeper": {
      "user": "SERVER_INNKEEPER_USER",
      "key": "SERVER_INNKEEPER_KEY"
    },
    "smtp": {
      "server": "SERVER_SMTP_SERVER",
      "port": "SERVER_SMTP_PORT",
      "secure": "SERVER_SMTP_SECURE",
      "user": "SERVER_SMTP_USER",
      "password": "SERVER_SMTP_PASSWORD",
      "senderAddress": "SERVER_SMTP_SENDER_ADDRESS",
      "innkeeperInbox": "SERVER_SMTP_INNKEEPER_INBOX"
    }
  }
}<|MERGE_RESOLUTION|>--- conflicted
+++ resolved
@@ -1,11 +1,8 @@
 {
   "frontend": {
     "tenantProxyPath": "FRONTEND_TENANT_PROXY_URL",
-<<<<<<< HEAD
     "sisProxyPath": "FRONTEND_SIS_PROXY_URL",
-=======
     "logStreamUrl": "FRONTEND_LOG_STREAM_URL",
->>>>>>> 7f7e40f7
     "showInnkeeperReservationPassword": "FRONTEND_INNKEEPER_SHOW_RESERVATION_PASSWORD",
     "showInnkeeperAdminLogin": "FRONTEND_INNKEEPER_SHOW_ADMIN",
     "showWritableComponents": "FRONTEND_TENANT_SHOW_WRITABLE_COMPONENTS",
