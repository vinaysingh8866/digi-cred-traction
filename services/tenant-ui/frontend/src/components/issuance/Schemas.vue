--- conflicted
+++ resolved
@@ -32,7 +32,6 @@
     </DataTable>
     <div class="row buttons">
       <Button
-<<<<<<< HEAD
         v-if="schemaTemplates"
         class="create-btn"
         icon="pi pi-plus"
@@ -60,28 +59,6 @@
       :modal="true"
     >
       <CopySchema @success="schemaCopied" />
-=======
-        class="create-btn"
-        icon="pi pi-plus"
-        label="Create Schema"
-        @click="toggleAddSchema"
-      />
-      <Button
-        class="copy-btn"
-        icon="pi pi-copy"
-        label="Copy Schema"
-        @click="toggleCopySchema"
-      />
-    </div>
-    <Dialog header="Create a new schema" :visible="displayAddingSchema">
-      <CreateSchema @schema-save="schemaCreated"></CreateSchema>
-    </Dialog>
-    <Dialog
-      header="Copy an existing schema"
-      v-model:visible="displayCopyingSchema"
-    >
-      <CopySchema @schema-copy="schemaCopied"></CopySchema>
->>>>>>> 02191eda
     </Dialog>
   </div>
 </template>
@@ -98,17 +75,15 @@
 // Custom components
 import CreateSchema from "./CreateSchema.vue";
 import CopySchema from "./CopySchema.vue";
-<<<<<<< HEAD
 
 import { useToast } from "vue-toastification";
 import { useGovernanceStore } from "../../store";
 import { storeToRefs } from "pinia";
-=======
->>>>>>> 02191eda
+
 
 const toast = useToast();
 
-<<<<<<< HEAD
+
 const governanceStore = useGovernanceStore();
 // use the loading state from the store to disable the button...
 const {
@@ -153,57 +128,6 @@
   );
   loadTable();
   copySchema();
-=======
-// ----------------------------------------------------------------
-// Loading schemas
-// ----------------------------------------------------------------
-let loading = ref(true);
-let displayAddingSchema = ref(false);
-let displayCopyingSchema = ref(false);
-
-onMounted(() => {
-  loadSchemas();
-});
-
-const schemaCreated = () => {
-  loadSchemas();
-  toggleAddSchema();
-};
-
-const schemaCopied = () => {
-  loadSchemas();
-  toggleCopySchema();
-};
-
-const toggleAddSchema = () => {
-  displayAddingSchema.value = !displayAddingSchema.value;
-};
-
-const toggleCopySchema = () => {
-  console.log("toggleCopySchema");
-  displayCopyingSchema.value = !displayCopyingSchema.value;
-};
-
-const loadSchemas = () => {
-  loading.value = true;
-
-  axios
-    .get("/api/traction/tenant/v1/governance/schema_templates", {
-      headers: {
-        accept: "application/json",
-        Authorization: `Bearer ${store.state.token}`,
-      },
-    })
-    .then((res) => {
-      store.state.schemas.data = res.data.items;
-      console.log(store.state.schemas.data);
-      loading.value = false;
-    })
-    .catch((err) => {
-      store.state.schemas.data = null;
-      console.error("error", err);
-    });
->>>>>>> 02191eda
 };
 
 // -----------------------------------------------/Loading schemas
