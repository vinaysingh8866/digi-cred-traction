import { defineStore } from 'pinia';
import { ref } from 'vue';
import { fetchList } from './utils/fetchList';
import { getItem } from './utils/getItem';

export const useVerifierStore = defineStore('verifier', () => {
  // state
  const presentations: any = ref(null);
  const presentationDetailDict: Record<string, any> = ref({});
  const selectedPresentation: any = ref(null);
  const loading: any = ref(false);
  const error: any = ref(null);

  // getters

  // actions

  async function listPresentations() {
    selectedPresentation.value = null;
    return fetchList(
      '/tenant/v1/verifier/presentations/',
      presentations,
      error,
      loading
    );
  }

<<<<<<< HEAD
  return {
    presentations,
=======
  async function getPresentationDetails(
    verifier_presentation_id: string,
    forceFetch: boolean = false
  ) {
    return getItem(
      '/tenant/v1/verifier/presentations/',
      verifier_presentation_id,
      presentationDetailDict,
      error,
      loading,
      { acapy: true },
      forceFetch
    );
  }

  return {
    presentations,
    presentationDetailDict,
>>>>>>> 34a29ef3
    selectedPresentation,
    loading,
    error,
    listPresentations,
<<<<<<< HEAD
=======
    getPresentationDetails,
>>>>>>> 34a29ef3
  };
});

export default {
  useVerifierStore,
};<|MERGE_RESOLUTION|>--- conflicted
+++ resolved
@@ -25,10 +25,6 @@
     );
   }
 
-<<<<<<< HEAD
-  return {
-    presentations,
-=======
   async function getPresentationDetails(
     verifier_presentation_id: string,
     forceFetch: boolean = false
@@ -47,15 +43,11 @@
   return {
     presentations,
     presentationDetailDict,
->>>>>>> 34a29ef3
     selectedPresentation,
     loading,
     error,
     listPresentations,
-<<<<<<< HEAD
-=======
     getPresentationDetails,
->>>>>>> 34a29ef3
   };
 });
 
