--- conflicted
+++ resolved
@@ -54,8 +54,6 @@
     console.warn('Matomo not configured');
   }
 
-<<<<<<< HEAD
-=======
   // Log Setup
   if (!configStore?.config?.frontend?.logStreamUrl) {
     console.log('Log streaming not configured');
@@ -63,7 +61,6 @@
   }
 
   // 4. load/initialize other components
->>>>>>> 7f7e40f7
   app.use(i18n);
   app.use(PrimeVue);
   app.use(router);
